# circleci-cli

This is CircleCI's command-line application.

[Documentation](https://circleci-public.github.io/circleci-cli) |
[Code of Conduct](./CODE_OF_CONDUCT.md) |
[Contribution Guidelines](./CONTRIBUTING.md) |
[Hacking](./HACKING.md)

[![CircleCI](https://circleci.com/gh/CircleCI-Public/circleci-cli.svg?style=shield)](https://circleci.com/gh/CircleCI-Public/circleci-cli)
[![GitHub release](https://img.shields.io/github/tag/CircleCI-Public/circleci-cli.svg?label=latest)](https://github.com/CircleCI-Public/circleci-cli/releases)
[![GoDoc](https://img.shields.io/badge/godoc-reference-blue.svg)](https://godoc.org/github.com/CircleCI-Public/circleci-cli)
[![License](https://img.shields.io/badge/license-MIT-red.svg)](./LICENSE)

## Getting Started

### Installation

CircleCI CLI is available on the following package managers:

#### Homebrew

```
brew install circleci
```

#### Snap

```
sudo snap install circleci
```

#### Chocolatey

```
choco install circleci-cli -y
```

### Install script

You can also install the CLI binary by running our install script on most Unix platforms:

```
curl -fLSs https://raw.githubusercontent.com/CircleCI-Public/circleci-cli/main/install.sh | bash
```

By default, the `circleci` app will be installed to the ``/usr/local/bin`` directory. If you do not have write permissions to `/usr/local/bin`, you may need to run the above command with `sudo`:

```
curl -fLSs https://raw.githubusercontent.com/CircleCI-Public/circleci-cli/main/install.sh | sudo bash
```

Alternatively, you can install to an alternate location by defining the `DESTDIR` environment variable when invoking `bash`:

```
curl -fLSs https://raw.githubusercontent.com/CircleCI-Public/circleci-cli/main/install.sh | DESTDIR=/opt/bin bash
```

You can also set a specific version of the CLI to install with the `VERSION` environment variable:

```
curl -fLSs https://raw.githubusercontent.com/CircleCI-Public/circleci-cli/main/install.sh | sudo VERSION=0.1.5222 bash
```

Take note that additional environment variables should be passed between sudo and invoking bash.

#### Checksum verification

If you would like to verify the checksum yourself, you can download the checksum file from the [GitHub releases page](https://github.com/CircleCI-Public/circleci-cli/releases) and verify the checksum of the archive using the `circleci-cli_<version>_checksums.txt` inside the assets of the release you'd like to install:

On macOS and Linux:
```sh
shasum -a 256 circleci-cli_<version>_<os>.tar.gz
```

and on Windows:
```powershell
Get-FileHash .\circleci-cli_<version>_<os>.tar.gz -Algorithm SHA256 | Format-List
```

And compare it to the right checksum depending on the downloaded version in the `circleci-cli_<version>_checksums.txt` file.

### Updating

If you installed the CLI without a package manager, you can use its built-in update command to check for pending updates and download them:

```
circleci update check
circleci update install
```

## Configure the CLI

After installing the CLI, you must run setup to configure the tool.

```
$ circleci setup
```

You should be prompted to enter the _CircleCI API Token_ you generated from the [Personal API Token tab](https://circleci.com/account/api)


```
✔ CircleCI API Token:

API token has been set.

✔ CircleCI Host: https://circleci.com

CircleCI host has been set.

Setup complete. Your configuration has been saved.
```

If you are using this tool on `circleci.com`, accept the provided default `CircleCI Host`.

Server users will have to change the default value to your custom address (e.g., `circleci.my-org.com`).

**Note**: Server does not yet support config processing and orbs, you will only be able to use `circleci local execute` (previously `circleci build`) for now.


## Validate A Build Config

To ensure that the tool is installed, you can use it to validate a build config file.

```
$ circleci config validate

Config file at .circleci/config.yml is valid
```


## Docker

The CLI may also be used without installation by using Docker.

```
docker run --rm -v $(pwd):/data circleci/circleci-cli:alpine config validate /data/.circleci/config.yml --token $TOKEN
```

## circleci-agent

In order to maintain backwards compatibility with the `circleci` binary present in builds, some commands are proxied to a program called `circleci-agent`.

This program must exist in your `$PATH` as is the case inside of a job.

The following commands are affected:

* `circleci tests split`
* `circleci step halt`
* `circleci config migrate`

## Platforms, Deployment and Package Managers

<<<<<<< HEAD
The tool is deployed through a number of channels. The primary release channel is through [GitHub Releases](https://github.com/CircleCI-Public/circleci-cli/releases). Green builds on the `master` branch will publish a new GitHub release. These releases contain binaries for macOS, Linux and Windows. These releases are published from [CircleCI](https://app.circleci.com/pipelines/github/CircleCI-Public/circleci-cli) using [GoReleaser](https://goreleaser.com/).

### Homebrew

We publish the tool to [Homebrew](https://brew.sh/). The tool is [part of `homebrew-core`](https://github.com/Homebrew/homebrew-core/blob/master/Formula/circleci.rb), and therefore the maintainers of the tool are obligated to follow the guidelines for acceptable Homebrew formulae. You should [familiarise yourself with the guidelines](https://docs.brew.sh/Acceptable-Formulae#we-dont-like-tools-that-upgrade-themselves) before making changes to the Homebrew deployment system.
=======
The tool is deployed through a number of channels. The primary release channel is through [GitHub Releases](https://github.com/CircleCI-Public/circleci-cli/releases). Green builds on the `main` branch will publish a new GitHub release. These releases contain binaries for macOS, Linux and Windows. These releases are published from (CircleCI)[https://app.circleci.com/pipelines/github/CircleCI-Public/circleci-cli] using (GoReleaser)[https://goreleaser.com/].

### Homebrew

We publish the tool to [Homebrew](https://brew.sh/). The tool is [part of `homebrew-core`](https://github.com/Homebrew/homebrew-core/blob/main/Formula/circleci.rb), and therefore the maintainers of the tool are obligated to follow the guidelines for acceptable Homebrew formulae. You should [familairise yourself with the guidelines](https://docs.brew.sh/Acceptable-Formulae#we-dont-like-tools-that-upgrade-themselves) before making changes to the Homebrew deployment system.
>>>>>>> a5888352

The particular considerations that we make are:


1. Since Homebrew [doesn't "like tools that upgrade themselves"](https://docs.brew.sh/Acceptable-Formulae#we-dont-like-tools-that-upgrade-themselves), we disable the `circleci update` command when the tool is released through homebrew. We do this by [defining the PackageManager](https://github.com/Homebrew/homebrew-core/blob/eb1fdb84e2924289bcc8c85ee45081bf83dc024d/Formula/circleci.rb#L28) constant to `homebrew`, which allows us to [disable the `update` command at runtime](https://github.com/CircleCI-Public/circleci-cli/blob/67c7d52bace63846f87a1ed79f67f257c94a55b4/cmd/root.go#L119-L123).
1. We want to avoid every push to `main` from creating a Pull Request to the `circleci` formula on Homebrew. We want to avoid overloading the Homebrew team with pull requests to update our formula for small changes (changes to docs or other files that don't change functionality in the tool).

### Snap

We publish Linux builds of the tool to the Snap package manager.

Further [package information is available on Snap website](https://snapcraft.io/circleci).

## Contributing

Development instructions for the CircleCI CLI can be found in [HACKING.md](HACKING.md).

## More

Please see the [documentation](https://circleci-public.github.io/circleci-cli) or `circleci help` for more.
<|MERGE_RESOLUTION|>--- conflicted
+++ resolved
@@ -152,19 +152,11 @@
 
 ## Platforms, Deployment and Package Managers
 
-<<<<<<< HEAD
-The tool is deployed through a number of channels. The primary release channel is through [GitHub Releases](https://github.com/CircleCI-Public/circleci-cli/releases). Green builds on the `master` branch will publish a new GitHub release. These releases contain binaries for macOS, Linux and Windows. These releases are published from [CircleCI](https://app.circleci.com/pipelines/github/CircleCI-Public/circleci-cli) using [GoReleaser](https://goreleaser.com/).
-
-### Homebrew
-
-We publish the tool to [Homebrew](https://brew.sh/). The tool is [part of `homebrew-core`](https://github.com/Homebrew/homebrew-core/blob/master/Formula/circleci.rb), and therefore the maintainers of the tool are obligated to follow the guidelines for acceptable Homebrew formulae. You should [familiarise yourself with the guidelines](https://docs.brew.sh/Acceptable-Formulae#we-dont-like-tools-that-upgrade-themselves) before making changes to the Homebrew deployment system.
-=======
-The tool is deployed through a number of channels. The primary release channel is through [GitHub Releases](https://github.com/CircleCI-Public/circleci-cli/releases). Green builds on the `main` branch will publish a new GitHub release. These releases contain binaries for macOS, Linux and Windows. These releases are published from (CircleCI)[https://app.circleci.com/pipelines/github/CircleCI-Public/circleci-cli] using (GoReleaser)[https://goreleaser.com/].
+The tool is deployed through a number of channels. The primary release channel is through [GitHub Releases](https://github.com/CircleCI-Public/circleci-cli/releases). Green builds on the `main` branch will publish a new GitHub release. These releases contain binaries for macOS, Linux and Windows. These releases are published from (CircleCI)[https://app.circleci.com/pipelines/github/CircleCI-Public/circleci-cli] using [GoReleaser](https://goreleaser.com/).
 
 ### Homebrew
 
 We publish the tool to [Homebrew](https://brew.sh/). The tool is [part of `homebrew-core`](https://github.com/Homebrew/homebrew-core/blob/main/Formula/circleci.rb), and therefore the maintainers of the tool are obligated to follow the guidelines for acceptable Homebrew formulae. You should [familairise yourself with the guidelines](https://docs.brew.sh/Acceptable-Formulae#we-dont-like-tools-that-upgrade-themselves) before making changes to the Homebrew deployment system.
->>>>>>> a5888352
 
 The particular considerations that we make are:
 
