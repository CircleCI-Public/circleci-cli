package api

import (
	"encoding/json"
	"fmt"
	"io/ioutil"
	"log"
	"net/http"
	"os"
	"sort"
	"strings"

	"github.com/CircleCI-Public/circleci-cli/api/graphql"
	"github.com/CircleCI-Public/circleci-cli/api/helper"
	"github.com/CircleCI-Public/circleci-cli/pipeline"
	"github.com/CircleCI-Public/circleci-cli/references"
	"github.com/CircleCI-Public/circleci-cli/settings"
	"github.com/Masterminds/semver"
	"github.com/pkg/errors"
	"gopkg.in/yaml.v3"
)

type UpdateOrbCategorizationRequestType int

const (
	Add UpdateOrbCategorizationRequestType = iota
	Remove
)

// GQLErrorsCollection is a slice of errors returned by the GraphQL server.
// Each error is made up of a GQLResponseError type.
type GQLErrorsCollection []GQLResponseError

// Error turns a GQLErrorsCollection into an acceptable error string that can be printed to the user.
func (errs GQLErrorsCollection) Error() string {
	messages := []string{}

	for i := range errs {
		messages = append(messages, errs[i].Message)
	}

	return strings.Join(messages, "\n")
}

// GQLResponseError is a mapping of the data returned by the GraphQL server of key-value pairs.
// Typically used with the structure "Message: string", but other response errors provide additional fields.
type GQLResponseError struct {
	Message       string
	Value         string
	AllowedValues []string
	EnumType      string
	Type          string
}

// IntrospectionResponse matches the result from making an introspection query
type IntrospectionResponse struct {
	Schema struct {
		MutationType struct {
			Name string
		}
		QueryType struct {
			Name string
		}
		Types []struct {
			Description string
			Fields      []struct {
				Name string
			}
			Kind string
			Name string
		}
	} `json:"__schema"`
}

// ConfigResponse is a structure that matches the result of the GQL
// query, so that we can use mapstructure to convert from
// nested maps to a strongly typed struct.
type ConfigResponse struct {
	Valid      bool
	SourceYaml string
	OutputYaml string

	Errors GQLErrorsCollection
}

// BuildConfigResponse wraps the GQL result of the ConfigQuery
type BuildConfigResponse struct {
	BuildConfig struct {
		ConfigResponse
	}
}

// The OrbPublishResponse type matches the data shape of the GQL response for
// publishing an orb.
type OrbPublishResponse struct {
	PublishOrb struct {
		Orb Orb

		Errors GQLErrorsCollection
	}
}

// The OrbImportVersionResponse type matches the data shape of the GQL response for
// importing an orb version.
type OrbImportVersionResponse struct {
	ImportOrbVersion struct {
		Orb Orb

		Errors GQLErrorsCollection
	}
}

// The OrbPromoteResponse type matches the data shape of the GQL response for
// promoting an orb.
type OrbPromoteResponse struct {
	PromoteOrb struct {
		Orb Orb

		Errors GQLErrorsCollection
	}
}

// The OrbSetOrbListStatusResponse type matches the data shape of the GQL response for
// setting the list status of an orb.
type OrbSetOrbListStatusResponse struct {
	SetOrbListStatus struct {
		Listed bool

		Errors GQLErrorsCollection
	}
}

// OrbLatestVersionResponse wraps the GQL result of fetching an Orb and latest version
type OrbLatestVersionResponse struct {
	Orb struct {
		Versions []OrbVersion
	}
}

// OrbIDResponse matches the GQL response for fetching an Orb and ID
type OrbIDResponse struct {
	Orb struct {
		ID        string
		IsPrivate bool
	}
	RegistryNamespace struct {
		ID string
	}
}

// CreateNamespaceResponse type matches the data shape of the GQL response for
// creating a namespace
type CreateNamespaceResponse struct {
	CreateNamespace struct {
		Namespace struct {
			CreatedAt string
			ID        string
		}

		Errors GQLErrorsCollection
	}
}

// ImportNamespaceResponse type matches the data shape of the GQL response for
// importing a namespace
type ImportNamespaceResponse struct {
	ImportNamespace struct {
		Namespace struct {
			CreatedAt string
			ID        string
		}

		Errors GQLErrorsCollection
	}
}

type RenameNamespaceResponse struct {
	RenameNamespace struct {
		Namespace struct {
			CreatedAt string
			ID        string
		}

		Errors GQLErrorsCollection
	}
}

// GetOrganizationResponse type wraps the GQL response for fetching an organization and ID.
type GetOrganizationResponse struct {
	Organization struct {
		ID string
	}
}

// WhoamiResponse type matches the data shape of the GQL response for the current user
type WhoamiResponse struct {
	Me struct {
		Name string
	}
}

// GetNamespaceResponse type wraps the GQL response for fetching a namespace
type GetNamespaceResponse struct {
	RegistryNamespace struct {
		ID string
	}
}

// CreateOrbResponse type matches the data shape of the GQL response for
// creating an orb
type CreateOrbResponse struct {
	CreateOrb struct {
		Orb    Orb
		Errors GQLErrorsCollection
	}
}

// ImportOrbResponse type matches the data shape of the GQL response for
// creating an orb
type ImportOrbResponse struct {
	ImportOrb struct {
		Orb    Orb
		Errors GQLErrorsCollection
	}
}

// NamespaceOrbResponse type matches the result from GQL.
// So that we can use mapstructure to convert from nested maps to a strongly typed struct.
type NamespaceOrbResponse struct {
	RegistryNamespace struct {
		Name string
		ID   string
		Orbs struct {
			Edges []struct {
				Cursor string
				Node   OrbWithData
			}
			TotalCount int
			PageInfo   struct {
				HasNextPage bool
			}
		}
	}
}

// NamespaceOrbVersionResponse type mat
type NamespaceOrbVersionResponse struct {
	RegistryNamespace struct {
		Name string
		ID   string
		Orbs struct {
			Edges []struct {
				Cursor string
				Node   Orb
			}
			PageInfo struct {
				HasNextPage bool
			}
		}
	}
}

// OrbListResponse type matches the result from GQL.
// So that we can use mapstructure to convert from nested maps to a strongly typed struct.
type OrbListResponse struct {
	Orbs struct {
		TotalCount int
		Edges      []struct {
			Cursor string
			Node   OrbWithData
		}
		PageInfo struct {
			HasNextPage bool
		}
	}
}

// OrbConfigResponse wraps the GQL result for OrbQuery.
type OrbConfigResponse struct {
	OrbConfig struct {
		ConfigResponse
	}
}

// OrbsForListing is a container type for multiple orbs that includes the namespace and orbs for deserializing back into JSON.
type OrbsForListing struct {
	Orbs      []OrbWithData `json:"orbs"`
	Namespace string        `json:"namespace,omitempty"`
}

// OrbCategoryIDResponse matches the GQL response for fetching an Orb category's id
type OrbCategoryIDResponse struct {
	OrbCategoryByName struct {
		ID string
	}
}

// AddOrRemoveOrbCategorizationResponse type matches the data shape of the GQL response for
// adding or removing an orb categorization
type AddOrRemoveOrbCategorizationResponse map[string]AddOrRemoveOrbCategorizationData

type AddOrRemoveOrbCategorizationData struct {
	CategoryId string
	OrbId      string
	Errors     GQLErrorsCollection
}

// OrbCategoryListResponse type matches the result from GQL.
// So that we can use mapstructure to convert from nested maps to a strongly typed struct.
type OrbCategoryListResponse struct {
	OrbCategories struct {
		TotalCount int
		Edges      []struct {
			Cursor string
			Node   OrbCategory
		}
		PageInfo struct {
			HasNextPage bool
		}
	}
}

// OrbCategoriesForListing is a container type for multiple orb categories for deserializing back into JSON.
type OrbCategoriesForListing struct {
	OrbCategories []OrbCategory `json:"orbCategories"`
}

// SortBy allows us to sort a collection of orbs by builds, projects, or orgs from the last 30 days of data.
func (orbs *OrbsForListing) SortBy(sortBy string) {
	switch sortBy {
	case "builds":
		sort.Slice(orbs.Orbs, func(i, j int) bool {
			return orbs.Orbs[i].Statistics.Last30DaysBuildCount > orbs.Orbs[j].Statistics.Last30DaysBuildCount
		})
	case "projects":
		sort.Slice(orbs.Orbs, func(i, j int) bool {
			return orbs.Orbs[i].Statistics.Last30DaysProjectCount > orbs.Orbs[j].Statistics.Last30DaysProjectCount
		})
	case "orgs":
		sort.Slice(orbs.Orbs, func(i, j int) bool {
			return orbs.Orbs[i].Statistics.Last30DaysOrganizationCount > orbs.Orbs[j].Statistics.Last30DaysOrganizationCount
		})
	}
}

// OrbBase represents the minimum fields we wish to serialize for orbs.
// This type can be embedded for extending orbs with more data. e.g. OrbWithData
type OrbBase struct {
	Name           string        `json:"name"`
	HighestVersion string        `json:"version"`
	Statistics     OrbStatistics `json:"statistics"`
	Versions       []struct {
		Version string `json:"version"`
		Source  string `json:"source"`
	} `json:"versions"`
}

// OrbStatistics represents the data we retrieve for orb usage in the last thirty days.
type OrbStatistics struct {
	Last30DaysBuildCount        int `json:"last30DaysBuildCount"`
	Last30DaysProjectCount      int `json:"last30DaysProjectCount"`
	Last30DaysOrganizationCount int `json:"last30DaysOrganizationCount"`
}

// OrbWithData extends the OrbBase type with additional data used for printing.
type OrbWithData struct {
	OrbBase

	Commands  map[string]OrbElement
	Jobs      map[string]OrbElement
	Executors map[string]OrbElement
}

// MarshalJSON allows us to leave out excess fields we don't want to serialize.
// As is the case with commands/jobs/executors and now statistics.
func (orb OrbWithData) MarshalJSON() ([]byte, error) {
	orbForJSON := OrbBase{
		orb.Name,
		orb.HighestVersion,
		orb.Statistics,
		orb.Versions,
	}

	return json.Marshal(orbForJSON)
}

// OrbElementParameter represents the yaml-unmarshled contents of
// a parameter for a command/job/executor
type OrbElementParameter struct {
	Description string      `json:"-"`
	Type        string      `json:"-"`
	Default     interface{} `json:"-"`
}

// RealOrbElement represents the yaml-unmarshled contents of
// a named element under a command/job/executor
type RealOrbElement struct {
	Description string                         `json:"-"`
	Parameters  map[string]OrbElementParameter `json:"-"`
}

// OrbElement implements RealOrbElement interface and allows us to deserialize by hand.
type OrbElement RealOrbElement

// UnmarshalYAML method allows OrbElement to be a string or a map.
// For now, don't even try to dereference the string, just return what is essentially
// an empty OrbElement (no description or parameters)
func (orbElement *OrbElement) UnmarshalYAML(unmarshal func(interface{}) error) error {
	var s string
	err := unmarshal(&s)
	if err == nil {
		*orbElement = OrbElement{}
		return nil
	}

	var oe RealOrbElement
	err = unmarshal(&oe)
	if err == nil {
		*orbElement = OrbElement(oe)

		return nil
	}
	return nil
}

// Namespace represents the contents of a single namespace.
type Namespace struct {
	Name string
}

// Orb is a struct for containing the yaml-unmarshaled contents of an orb
type Orb struct {
	ID        string
	Name      string
	Namespace Namespace
	CreatedAt string

	Source         string
	HighestVersion string `json:"version"`

	Statistics struct {
		Last30DaysBuildCount        int
		Last30DaysProjectCount      int
		Last30DaysOrganizationCount int
	}

	Commands  map[string]OrbElement
	Jobs      map[string]OrbElement
	Executors map[string]OrbElement
	Versions  []OrbVersion

	Categories []OrbCategory
}

// Shortname returns the orb's name without its associated namespace.
func (o *Orb) Shortname() string {
	_, orbName, err := references.SplitIntoOrbAndNamespace(o.Name)
	if err != nil {
		panic(err)
	}

	return orbName
}

// OrbVersion wraps the GQL result used by OrbSource and OrbInfo
type OrbVersion struct {
	ID        string
	Version   string
	Orb       Orb
	Source    string
	CreatedAt string
}

type OrbCategory struct {
	ID   string `json:"id"`
	Name string `json:"name"`
}

type FollowedProject struct {
	Followed bool   `json:"followed"`
	Message  string `json:"message"`
}

// #nosec
func loadYaml(path string) (string, error) {
	var err error
	var config []byte
	if path == "-" {
		config, err = ioutil.ReadAll(os.Stdin)
	} else {
		config, err = ioutil.ReadFile(path)
	}

	if err != nil {
		return "", errors.Wrapf(err, "Could not load config file at %s", path)
	}

	return string(config), nil
}

// WhoamiQuery returns the result of querying the `/me` endpoint of the API
func WhoamiQuery(cl *graphql.Client) (*WhoamiResponse, error) {
	response := WhoamiResponse{}
	query := `query { me { name } }`

	request := graphql.NewRequest(query)
	request.SetToken(cl.Token)

	m := helper.InitializeGqlModel(cl, request, &response)
	helper.InitializeTeaProgram(m)
	if m.Err != nil {
		return nil, m.Err
	}

	return &response, nil
}

// ConfigQueryLegacy calls the GQL API to validate and process config with the legacy orgSlug
func ConfigQueryLegacy(cl *graphql.Client, configPath string, orgSlug string, params pipeline.Parameters, values pipeline.Values) (*ConfigResponse, error) {
	var response BuildConfigResponse
	var query string
	config, err := loadYaml(configPath)
	if err != nil {
		return nil, err
	}
	// GraphQL isn't forwards-compatible, so we are unusually selective here about
	// passing only non-empty fields on to the API, to minimize user impact if the
	// backend is out of date.
	var fieldAddendums string
	if orgSlug != "" {
		fieldAddendums += ", orgSlug: $orgSlug"
	}
	if len(params) > 0 {
		fieldAddendums += ", pipelineParametersJson: $pipelineParametersJson"
	}
	query = fmt.Sprintf(
		`query ValidateConfig ($config: String!, $pipelineParametersJson: String, $pipelineValues: [StringKeyVal!], $orgSlug: String) {
			buildConfig(configYaml: $config, pipelineValues: $pipelineValues%s) {
				valid,
				errors { message },
				sourceYaml,
				outputYaml
			}
		}`,
		fieldAddendums)

	request := graphql.NewRequest(query)
	request.Var("config", config)

	if values != nil {
		request.Var("pipelineValues", pipeline.PrepareForGraphQL(values))
	}
	if params != nil {
		pipelineParameters, err := json.Marshal(params)
		if err != nil {
			return nil, fmt.Errorf("unable to serialize pipeline values: %s", err.Error())
		}
		request.Var("pipelineParametersJson", string(pipelineParameters))
	}

	if orgSlug != "" {
		request.Var("orgSlug", orgSlug)
	}

	request.SetToken(cl.Token)

<<<<<<< HEAD
	m := helper.InitializeGqlModel(cl, request, &response)
	helper.InitializeTeaProgram(m)

	if m.Err != nil {
		return nil, errors.Wrap(m.Err, "Unable to validate config")
=======
	err = cl.Run(request, &response)
	if err != nil {
		return nil, errors.Wrap(err, "Unable to validate config")
>>>>>>> 3b49940d
	}
	if len(response.BuildConfig.ConfigResponse.Errors) > 0 {
		return nil, &response.BuildConfig.ConfigResponse.Errors
	}

	return &response.BuildConfig.ConfigResponse, nil
}

// ConfigQuery calls the GQL API to validate and process config with the org id
func ConfigQuery(cl *graphql.Client, configPath string, orgId string, params pipeline.Parameters, values pipeline.Values) (*ConfigResponse, error) {
	var response BuildConfigResponse
	var query string
	config, err := loadYaml(configPath)
	if err != nil {
		return nil, err
	}
	// GraphQL isn't forwards-compatible, so we are unusually selective here about
	// passing only non-empty fields on to the API, to minimize user impact if the
	// backend is out of date.
	var fieldAddendums string
	if orgId != "" {
		fieldAddendums += ", orgId: $orgId"
	}
	if len(params) > 0 {
		fieldAddendums += ", pipelineParametersJson: $pipelineParametersJson"
	}
	query = fmt.Sprintf(
		`query ValidateConfig ($config: String!, $pipelineParametersJson: String, $pipelineValues: [StringKeyVal!], $orgId: UUID!) {
			buildConfig(configYaml: $config, pipelineValues: $pipelineValues%s) {
				valid,
				errors { message },
				sourceYaml,
				outputYaml
			}
		}`,
		fieldAddendums)

	request := graphql.NewRequest(query)
	request.Var("config", config)

	if values != nil {
		request.Var("pipelineValues", pipeline.PrepareForGraphQL(values))
	}
	if params != nil {
		pipelineParameters, err := json.Marshal(params)
		if err != nil {
			return nil, fmt.Errorf("unable to serialize pipeline values: %s", err.Error())
		}
		request.Var("pipelineParametersJson", string(pipelineParameters))
	}

	if orgId != "" {
		request.Var("orgId", orgId)
	}
	request.SetToken(cl.Token)

	err = cl.Run(request, &response)
	if err != nil {
		return nil, errors.Wrap(err, "Unable to validate config")
	}
	if len(response.BuildConfig.ConfigResponse.Errors) > 0 {
		return nil, &response.BuildConfig.ConfigResponse.Errors
	}

	return &response.BuildConfig.ConfigResponse, nil
}

// OrbQuery validated and processes an orb.
func OrbQuery(cl *graphql.Client, configPath string) (*ConfigResponse, error) {
	var response OrbConfigResponse

	config, err := loadYaml(configPath)
	if err != nil {
		return nil, err
	}

	query := `
		query ValidateOrb ($config: String!) {
			orbConfig(orbYaml: $config) {
				valid,
				errors { message },
				sourceYaml,
				outputYaml
			}
		}`

	request := graphql.NewRequest(query)
	request.Var("config", config)
	request.SetToken(cl.Token)

	m := helper.InitializeGqlModel(cl, request, &response)
	helper.InitializeTeaProgram(m)

	if m.Err != nil {
		return nil, errors.Wrap(m.Err, "Unable to validate config")
	}

	if len(response.OrbConfig.ConfigResponse.Errors) > 0 {
		return nil, response.OrbConfig.ConfigResponse.Errors
	}

	return &response.OrbConfig.ConfigResponse, nil
}

// OrbImportVersion publishes a new version of an orb using the provided source and id.
func OrbImportVersion(cl *graphql.Client, orbSrc string, orbID string, orbVersion string) (*Orb, error) {
	var response OrbImportVersionResponse

	query := `
		mutation($config: String!, $orbId: UUID!, $version: String!) {
			importOrbVersion(
				orbId: $orbId,
				orbYaml: $config,
				version: $version
			) {
				orb {
					version
				}
				errors { message }
			}
		}
	`

	request := graphql.NewRequest(query)
	request.SetToken(cl.Token)

	request.Var("config", orbSrc)
	request.Var("orbId", orbID)
	request.Var("version", orbVersion)

	m := helper.InitializeGqlModel(cl, request, &response)
	helper.InitializeTeaProgram(m)
	if m.Err != nil {
		return nil, errors.Wrap(m.Err, "unable to import orb version")
	}

	if len(response.ImportOrbVersion.Errors) > 0 {
		return nil, response.ImportOrbVersion.Errors
	}

	return &response.ImportOrbVersion.Orb, nil
}

// OrbPublishByName publishes a new version of an orb using the provided orb's name and namespace, returning any
// error encountered.
func OrbPublishByName(cl *graphql.Client, configPath, orbName, namespaceName, orbVersion string) (*Orb, error) {
	var response OrbPublishResponse

	config, err := loadYaml(configPath)
	if err != nil {
		return nil, err
	}

	query := `
		mutation($config: String!, $orbName: String, $namespaceName: String, $version: String!) {
			publishOrb(
				orbName: $orbName,
				namespaceName: $namespaceName,
				orbYaml: $config,
				version: $version
			) {
				orb {
					version
				}
				errors { message }
			}
		}
	`

	request := graphql.NewRequest(query)
	request.SetToken(cl.Token)

	request.Var("config", config)
	request.Var("orbName", orbName)
	request.Var("namespaceName", namespaceName)
	request.Var("version", orbVersion)

	m := helper.InitializeGqlModel(cl, request, &response)
	helper.InitializeTeaProgram(m)

	if m.Err != nil {
		return nil, errors.Wrap(m.Err, "Unable to publish orb")
	}

	if len(response.PublishOrb.Errors) > 0 {
		return nil, response.PublishOrb.Errors
	}

	return &response.PublishOrb.Orb, nil
}

// OrbExists checks whether an orb exists within the provided namespace and whether it's private.
func OrbExists(cl *graphql.Client, namespace string, orb string) (bool, bool, error) {
	name := namespace + "/" + orb

	var response OrbIDResponse

	query := `
	query ($name: String!, $namespace: String) {
		orb(name: $name) {
		  id
		  isPrivate
		}
		registryNamespace(name: $namespace) {
			id
		  }
	  }
	  `

	request := graphql.NewRequest(query)
	request.SetToken(cl.Token)
	request.Var("name", name)
	request.Var("namespace", namespace)

	m := helper.InitializeGqlModel(cl, request, &response)
	helper.InitializeTeaProgram(m)
	if m.Err != nil {
		return false, false, m.Err
	}

	return response.Orb.ID != "", response.Orb.IsPrivate, nil
}

// OrbID fetches an orb returning the ID
func OrbID(cl *graphql.Client, namespace string, orb string) (*OrbIDResponse, error) {
	name := namespace + "/" + orb

	var response OrbIDResponse

	query := `
	query ($name: String!, $namespace: String) {
		orb(name: $name) {
		  id
		}
		registryNamespace(name: $namespace) {
		  id
		}
	  }
	  `

	request := graphql.NewRequest(query)
	request.SetToken(cl.Token)

	request.Var("name", name)
	request.Var("namespace", namespace)

	m := helper.InitializeGqlModel(cl, request, &response)
	helper.InitializeTeaProgram(m)

	// If there is an error, or the request was successful, return now.
	if m.Err != nil || response.Orb.ID != "" {
		return &response, m.Err
	}

	// Otherwise, we want to generate a nice error message for the user.
	namespaceExists := response.RegistryNamespace.ID != ""
	if !namespaceExists {
		return nil, namespaceNotFound(namespace)
	}

	return nil, fmt.Errorf("the '%s' orb does not exist in the '%s' namespace. Did you misspell the namespace or the orb name?", orb, namespace)
}

// CreateImportedNamespace creates an imported namespace with the provided name. An imported namespace
// does not require organization-level details.
func CreateImportedNamespace(cl *graphql.Client, name string) (*ImportNamespaceResponse, error) {
	var response ImportNamespaceResponse

	query := `
			mutation($name: String!) {
				importNamespace(
					name: $name,
				) {
					namespace {
						id
					}
					errors {
						message
						type
					}
				}
			}`

	request := graphql.NewRequest(query)
	request.SetToken(cl.Token)

	request.Var("name", name)

	m := helper.InitializeGqlModel(cl, request, &response)
	helper.InitializeTeaProgram(m)
	if m.Err != nil {
		return nil, m.Err
	}

	if len(response.ImportNamespace.Errors) > 0 {
		return nil, response.ImportNamespace.Errors
	}

	return &response, nil
}

func CreateNamespaceWithOwnerID(cl *graphql.Client, name string, ownerID string) (*CreateNamespaceResponse, error) {
	var response CreateNamespaceResponse

	query := `
			mutation($name: String!, $organizationId: UUID!) {
				createNamespace(
					name: $name,
					organizationId: $organizationId
				) {
					namespace {
						id
					}
					errors {
						message
						type
					}
				}
			}`

	request := graphql.NewRequest(query)
	request.SetToken(cl.Token)

	request.Var("name", name)
	request.Var("organizationId", ownerID)

	m := helper.InitializeGqlModel(cl, request, &response)
	helper.InitializeTeaProgram(m)

	if len(response.CreateNamespace.Errors) > 0 {
		return nil, response.CreateNamespace.Errors
	}

	if m.Err != nil {
		return nil, m.Err
	}

	return &response, nil
}

func getOrganization(cl *graphql.Client, organizationName string, organizationVcs string) (*GetOrganizationResponse, error) {
	var response GetOrganizationResponse

	query := `query($organizationName: String!, $organizationVcs: VCSType!) {
				organization(
					name: $organizationName
					vcsType: $organizationVcs
				) {
					id
				}
			}`

	request := graphql.NewRequest(query)
	request.SetToken(cl.Token)

	request.Var("organizationName", organizationName)
	request.Var("organizationVcs", strings.ToUpper(organizationVcs))

	m := helper.InitializeGqlModel(cl, request, &response)
	helper.InitializeTeaProgram(m)

	if m.Err != nil {
		return nil, errors.Wrapf(m.Err, "Unable to find organization %s of vcs-type %s", organizationName, organizationVcs)
	}

	return &response, nil
}

func namespaceNotFound(name string) error {
	return fmt.Errorf("the namespace '%s' does not exist. Did you misspell the namespace, or maybe you meant to create the namespace first?", name)
}

func organizationNotFound(name string, vcs string) error {
	return fmt.Errorf("the organization '%s' under '%s' VCS-type does not exist. Did you misspell the organization or VCS?", name, vcs)
}

func DeleteNamespaceAlias(cl *graphql.Client, name string) error {
	var response struct {
		DeleteNamespaceAlias struct {
			Deleted bool
			Errors  GQLErrorsCollection
		}
	}
	query := `
mutation($name: String!) {
  deleteNamespaceAlias(name: $name) {
    deleted
    errors {
      type
      message
    }
  }
}
`
	request := graphql.NewRequest(query)
	request.SetToken(cl.Token)

	request.Var("name", name)
	m := helper.InitializeGqlModel(cl, request, &response)
	helper.InitializeTeaProgram(m)
	if m.Err != nil {
		return m.Err
	}

	if len(response.DeleteNamespaceAlias.Errors) > 0 {
		return response.DeleteNamespaceAlias.Errors
	}

	if !response.DeleteNamespaceAlias.Deleted {
		return errors.New("Namespace alias deletion failed for unknown reasons.")
	}

	return nil
}

func DeleteNamespace(cl *graphql.Client, id string) error {
	var response struct {
		DeleteNamespace struct {
			Deleted bool
			Errors  GQLErrorsCollection
		} `json:"deleteNamespaceAndRelatedOrbs"`
	}
	query := `
mutation($id: UUID!) {
  deleteNamespaceAndRelatedOrbs(namespaceId: $id) {
    deleted
    errors {
      type
      message
    }
  }
}
`
	request := graphql.NewRequest(query)
	request.SetToken(cl.Token)
	request.Var("id", id)

	m := helper.InitializeGqlModel(cl, request, &response)
	helper.InitializeTeaProgram(m)
	if m.Err != nil {
		return m.Err
	}

	if len(response.DeleteNamespace.Errors) > 0 {
		return response.DeleteNamespace.Errors
	}

	if !response.DeleteNamespace.Deleted {
		return errors.New("Namespace deletion failed for unknown reasons.")
	}

	return nil
}

// CreateNamespace creates (reserves) a namespace for an organization
func CreateNamespace(cl *graphql.Client, name string, organizationName string, organizationVcs string) (*CreateNamespaceResponse, error) {
	getOrgResponse, getOrgError := getOrganization(cl, organizationName, organizationVcs)

	if getOrgError != nil {
		return nil, errors.Wrap(organizationNotFound(organizationName, organizationVcs), getOrgError.Error())
	}

	createNSResponse, createNSError := CreateNamespaceWithOwnerID(cl, name, getOrgResponse.Organization.ID)

	if createNSError != nil {
		return nil, createNSError
	}

	return createNSResponse, nil
}

func GetNamespace(cl *graphql.Client, name string) (*GetNamespaceResponse, error) {
	var response GetNamespaceResponse

	query := `
				query($name: String!) {
					registryNamespace(
						name: $name
					){
						id
					}
			 }`

	request := graphql.NewRequest(query)
	request.SetToken(cl.Token)

	request.Var("name", name)

	m := helper.InitializeGqlModel(cl, request, &response)
	helper.InitializeTeaProgram(m)
	if m.Err != nil {
		return nil, errors.Wrapf(m.Err, "failed to load namespace '%s'", m.Err)
	}

	if response.RegistryNamespace.ID == "" {
		return nil, namespaceNotFound(name)
	}

	return &response, nil
}

// NamespaceExists returns a boolean indicating if the provided namespace exists.
func NamespaceExists(cl *graphql.Client, namespace string) (bool, error) {
	var response GetNamespaceResponse

	query := `
				query($name: String!) {
					registryNamespace(
						name: $name
					){
						id
					}
			 }`

	request := graphql.NewRequest(query)
	request.SetToken(cl.Token)
	request.Var("name", namespace)

	m := helper.InitializeGqlModel(cl, request, &response)
	helper.InitializeTeaProgram(m)
	if m.Err != nil {
		return false, errors.Wrapf(m.Err, "failed to load namespace '%s'", m.Err)
	}

	if response.RegistryNamespace.ID != "" {
		return true, nil
	}

	return false, nil
}

func renameNamespaceWithNsID(cl *graphql.Client, id, newName string) (*RenameNamespaceResponse, error) {
	var response RenameNamespaceResponse

	query := `
		mutation($namespaceId: UUID!, $newName: String!){
			renameNamespace(
				namespaceId: $namespaceId,
				newName: $newName
			){
				namespace {
					id
				}
				errors {
					message
					type
				}
			}
		}`

	request := graphql.NewRequest(query)
	request.SetToken(cl.Token)

	request.Var("namespaceId", id)
	request.Var("newName", newName)

	m := helper.InitializeGqlModel(cl, request, &response)
	helper.InitializeTeaProgram(m)

	if len(response.RenameNamespace.Errors) > 0 {
		return nil, response.RenameNamespace.Errors
	}

	if m.Err != nil {
		return nil, m.Err
	}

	return &response, nil
}

func RenameNamespace(cl *graphql.Client, oldName, newName string) (*RenameNamespaceResponse, error) {
	getNamespaceResponse, err := GetNamespace(cl, oldName)
	if err != nil {
		return nil, err
	}
	return renameNamespaceWithNsID(cl, getNamespaceResponse.RegistryNamespace.ID, newName)
}

func createOrbWithNsID(cl *graphql.Client, name string, namespaceID string, isPrivate bool) (*CreateOrbResponse, error) {
	var response CreateOrbResponse

	query := `mutation($name: String!, $registryNamespaceId: UUID!, $isPrivate: Boolean!){
				createOrb(
					name: $name,
					registryNamespaceId: $registryNamespaceId,
					isPrivate: $isPrivate
				){
				    orb {
				      id
				    }
				    errors {
				      message
				      type
				    }
				}
}`

	request := graphql.NewRequest(query)
	request.SetToken(cl.Token)

	request.Var("name", name)
	request.Var("registryNamespaceId", namespaceID)
	request.Var("isPrivate", isPrivate)

	m := helper.InitializeGqlModel(cl, request, &response)
	helper.InitializeTeaProgram(m)

	if len(response.CreateOrb.Errors) > 0 {
		return nil, response.CreateOrb.Errors
	}

	if m.Err != nil {
		return nil, m.Err
	}

	return &response, nil
}

// CreateOrb creates (reserves) an orb within a namespace
func CreateOrb(cl *graphql.Client, namespace string, name string, isPrivate bool) (*CreateOrbResponse, error) {
	response, err := GetNamespace(cl, namespace)
	if err != nil {
		return nil, err
	}

	return createOrbWithNsID(cl, name, response.RegistryNamespace.ID, isPrivate)
}

// CreateImportedOrb creates (reserves) an imported orb within the provided namespace.
func CreateImportedOrb(cl *graphql.Client, namespace string, name string) (*ImportOrbResponse, error) {
	res, err := GetNamespace(cl, namespace)
	if err != nil {
		return nil, err
	}

	var response ImportOrbResponse

	query := `mutation($name: String!, $registryNamespaceId: UUID!){
				importOrb(
					name: $name,
					registryNamespaceId: $registryNamespaceId
				){
				    orb {
				      id
				    }
				    errors {
				      message
				      type
				    }
				}
}`

	request := graphql.NewRequest(query)
	request.SetToken(cl.Token)

	request.Var("name", name)
	request.Var("registryNamespaceId", res.RegistryNamespace.ID)

	m := helper.InitializeGqlModel(cl, request, &response)
	helper.InitializeTeaProgram(m)
	if m.Err != nil {
		return nil, m.Err
	}

	if len(response.ImportOrb.Errors) > 0 {
		return nil, response.ImportOrb.Errors
	}

	return &response, nil
}

// TODO(zzak): this function is not really related to the API. Move it to another package?
func incrementVersion(version string, segment string) (string, error) {
	v, err := semver.NewVersion(version)
	if err != nil {
		return "", err
	}

	var v2 semver.Version
	switch segment {
	case "major":
		v2 = v.IncMajor()
	case "minor":
		v2 = v.IncMinor()
	case "patch":
		v2 = v.IncPatch()
	}

	return v2.String(), nil
}

// OrbIncrementVersion accepts an orb and segment to increment the orb.
func OrbIncrementVersion(cl *graphql.Client, configPath string, namespace string, orb string, segment string) (*Orb, error) {
	v, err := OrbLatestVersion(cl, namespace, orb)
	if err != nil {
		return nil, err
	}

	v2, err := incrementVersion(v, segment)
	if err != nil {
		return nil, err
	}

	response, err := OrbPublishByName(cl, configPath, orb, namespace, v2)
	if err != nil {
		return nil, err
	}

	return response, nil
}

// OrbLatestVersion finds the latest published version of an orb and returns it.
// If it doesn't find a version, it will return 0.0.0 for the orb's version
func OrbLatestVersion(cl *graphql.Client, namespace string, orb string) (string, error) {
	name := namespace + "/" + orb

	var response OrbLatestVersionResponse

	// This query returns versions sorted by semantic version
	query := `query($name: String!) {
			    orb(name: $name) {
			      versions(count: 1) {
				    version
			      }
			    }
		      }`

	request := graphql.NewRequest(query)
	request.SetToken(cl.Token)

	request.Var("name", name)

	m := helper.InitializeGqlModel(cl, request, &response)
	helper.InitializeTeaProgram(m)
	if m.Err != nil {
		return "", m.Err
	}

	if len(response.Orb.Versions) != 1 {
		return "0.0.0", nil
	}

	return response.Orb.Versions[0].Version, nil
}

// OrbPromoteByName utilizes the given orb's name, namespace, development version, and segment to increment a semantic release.
func OrbPromoteByName(cl *graphql.Client, namespaceName, orbName, label, segment string) (*Orb, error) {
	v, err := OrbLatestVersion(cl, namespaceName, orbName)
	if err != nil {
		return nil, err
	}

	v2, err := incrementVersion(v, segment)
	if err != nil {
		return nil, err
	}

	var response OrbPromoteResponse

	query := `
		mutation($orbName: String, $namespaceName: String, $devVersion: String!, $semanticVersion: String!) {
			promoteOrb(
				orbName: $orbName,
				namespaceName: $namespaceName,
				devVersion: $devVersion,
				semanticVersion: $semanticVersion
			) {
				orb {
					version
					source
				}
				errors { message }
			}
		}
	`

	request := graphql.NewRequest(query)
	request.SetToken(cl.Token)

	request.Var("orbName", orbName)
	request.Var("namespaceName", namespaceName)
	request.Var("devVersion", label)
	request.Var("semanticVersion", v2)

	m := helper.InitializeGqlModel(cl, request, &response)
	helper.InitializeTeaProgram(m)

	if len(response.PromoteOrb.Errors) > 0 {
		return nil, response.PromoteOrb.Errors
	}

	if m.Err != nil {
		return nil, errors.Wrap(m.Err, "Unable to promote orb")
	}

	return &response.PromoteOrb.Orb, nil
}

// OrbSetOrbListStatus sets whether an orb can be listed in the registry or not.
func OrbSetOrbListStatus(cl *graphql.Client, namespace string, orb string, list bool) (*bool, error) {
	id, err := OrbID(cl, namespace, orb)
	if err != nil {
		return nil, err
	}

	var response OrbSetOrbListStatusResponse

	query := `
		mutation($orbId: UUID!, $list: Boolean!) {
			setOrbListStatus(
				orbId: $orbId,
				list: $list
			) {
				listed
				errors { 
					message
					type 
				}
			}
		}
	`

	request := graphql.NewRequest(query)
	request.SetToken(cl.Token)

	request.Var("orbId", id.Orb.ID)
	request.Var("list", list)

	m := helper.InitializeGqlModel(cl, request, &response)
	helper.InitializeTeaProgram(m)

	if len(response.SetOrbListStatus.Errors) > 0 {
		return nil, response.SetOrbListStatus.Errors
	}

	if m.Err != nil {
		return nil, errors.Wrap(m.Err, "Unable to set orb list status")
	}

	return &response.SetOrbListStatus.Listed, nil
}

// orbVersionRef is designed to ensure an orb reference fits the orbVersion query where orbVersionRef argument requires a version
func orbVersionRef(orb string) string {
	split := strings.Split(orb, "@")
	// We're expecting the API to tell us the reference is acceptable
	// Without performing a lot of client-side validation
	if len(split) > 1 {
		return orb
	}

	// If no version was supplied, append @volatile to the reference
	return fmt.Sprintf("%s@%s", split[0], "volatile")
}

// OrbSource gets the source of an orb
func OrbSource(cl *graphql.Client, orbRef string) (string, error) {
	if err := references.IsOrbRefWithOptionalVersion(orbRef); err != nil {
		return "", err
	}

	ref := orbVersionRef(orbRef)

	var response struct {
		OrbVersion OrbVersion
	}

	query := `query($orbVersionRef: String!) {
			    orbVersion(orbVersionRef: $orbVersionRef) {
			        id
                                version
                                orb { id }
                                source
			    }
		      }`

	request := graphql.NewRequest(query)
	request.SetToken(cl.Token)
	request.Var("orbVersionRef", ref)

	m := helper.InitializeGqlModel(cl, request, &response)
	helper.InitializeTeaProgram(m)
	if m.Err != nil {
		return "", m.Err
	}

	if response.OrbVersion.ID == "" {
		return "", fmt.Errorf("no Orb '%s' was found; please check that the Orb reference is correct", orbRef)
	}

	return response.OrbVersion.Source, nil
}

// ErrOrbVersionNotExists is a custom error type that communicates that
// an orb version was not found.
type ErrOrbVersionNotExists struct {
	OrbRef string
}

// Error implements the standard error interface.
func (e *ErrOrbVersionNotExists) Error() string {
	return fmt.Sprintf("no Orb '%s' was found; please check that the Orb reference is correct", e.OrbRef)
}

// OrbInfo gets the meta-data of an orb
func OrbInfo(cl *graphql.Client, orbRef string) (*OrbVersion, error) {
	if err := references.IsOrbRefWithOptionalVersion(orbRef); err != nil {
		return nil, err
	}

	ref := orbVersionRef(orbRef)

	var response struct {
		OrbVersion OrbVersion
	}

	query := `query($orbVersionRef: String!) {
			    orbVersion(orbVersionRef: $orbVersionRef) {
			        id
                                version
                                orb {
                                    id
                                    createdAt
									name
									namespace {
									  name
									}
                                    categories {
                                      id
                                      name
                                    }
	                            statistics {
		                        last30DaysBuildCount,
		                        last30DaysProjectCount,
		                        last30DaysOrganizationCount
	                            }
                                    versions(count: 200) {
                                        createdAt
                                        version
                                    }
                                }
                                source
                                createdAt
			    }
		      }`

	request := graphql.NewRequest(query)
	request.SetToken(cl.Token)
	request.Var("orbVersionRef", ref)

	m := helper.InitializeGqlModel(cl, request, &response)
	helper.InitializeTeaProgram(m)
	if m.Err != nil {
		return nil, m.Err
	}

	if response.OrbVersion.ID == "" {
		return nil, &ErrOrbVersionNotExists{
			OrbRef: ref,
		}
	}

	if len(response.OrbVersion.Orb.Versions) > 0 {
		v := response.OrbVersion.Orb.Versions[0]

		response.OrbVersion.Orb.HighestVersion = v.Version
	} else {
		response.OrbVersion.Orb.HighestVersion = "Not published"
	}

	// Parse the orb source to get its commands, executors and jobs
	err := yaml.Unmarshal([]byte(response.OrbVersion.Source), &response.OrbVersion.Orb)
	if err != nil {
		return nil, errors.Wrapf(err, "Corrupt Orb %s %s", response.OrbVersion.Orb.Name, response.OrbVersion.Version)
	}

	return &response.OrbVersion, nil
}

// ListOrbs queries the API to find all orbs.
// Returns a collection of Orb objects containing their relevant data.
func ListOrbs(cl *graphql.Client, uncertified bool) (*OrbsForListing, error) {
	l := log.New(os.Stderr, "", 0)

	query := `
query ListOrbs ($after: String!, $certifiedOnly: Boolean!) {
  orbs(first: 20, after: $after, certifiedOnly: $certifiedOnly) {
	totalCount,
    edges {
		cursor
	  node {
	    name
	    statistics {
		last30DaysBuildCount,
		last30DaysProjectCount,
		last30DaysOrganizationCount
	    }
		  versions(count: 1) {
			version,
			source
		  }
		}
	}
    pageInfo {
      hasNextPage
    }
  }
}
`

	var orbs OrbsForListing

	var result OrbListResponse
	currentCursor := ""

	for {
		request := graphql.NewRequest(query)
		request.SetToken(cl.Token)
		request.Var("after", currentCursor)
		request.Var("certifiedOnly", !uncertified)

		m := helper.InitializeGqlModel(cl, request, &result)
		helper.InitializeTeaProgram(m)
		if m.Err != nil {
			return nil, errors.Wrap(m.Err, "GraphQL query failed")
		}

	Orbs:
		for i := range result.Orbs.Edges {
			edge := result.Orbs.Edges[i]
			currentCursor = edge.Cursor

			if len(edge.Node.Versions) > 0 {

				v := edge.Node.Versions[0]

				edge.Node.HighestVersion = v.Version

				err := yaml.Unmarshal([]byte(edge.Node.Versions[0].Source), &edge.Node)

				if err != nil {
					l.Printf(errors.Wrapf(err, "Corrupt Orb %s %s", edge.Node.Name, v.Version).Error())
					continue Orbs
				}

				orbs.Orbs = append(orbs.Orbs, edge.Node)
			}
		}

		if !result.Orbs.PageInfo.HasNextPage {
			break
		}
	}
	return &orbs, nil
}

// ListNamespaceOrbVersions queries the API to retrieve the orbs belonging to the given namespace.
// By default, this call fetches the latest version of each orb.
func ListNamespaceOrbVersions(cl *graphql.Client, namespace string) ([]OrbVersion, error) {
	query := `
query namespaceOrbs ($namespace: String, $after: String!) {
		registryNamespace(name: $namespace) {
			name
			id
			orbs(first: 20, after: $after) {
				edges {
					cursor
					node {
						versions(count: 1) {
							source
							id
							version
							createdAt
						}
						name
						id
						createdAt
					}
				}
				pageInfo {
					hasNextPage
				}
			}
		}
	}
`
	var orbVersions []OrbVersion
	var result NamespaceOrbVersionResponse
	var currentCursor string

	for {
		request := graphql.NewRequest(query)
		request.Var("after", currentCursor)
		request.Var("namespace", namespace)

		m := helper.InitializeGqlModel(cl, request, &result)
		helper.InitializeTeaProgram(m)
		if m.Err != nil {
			return nil, errors.Wrap(m.Err, "GraphQL query failed")
		}

		if result.RegistryNamespace.ID == "" {
			return nil, errors.New("No namespace found")
		}

		for _, edge := range result.RegistryNamespace.Orbs.Edges {
			currentCursor = edge.Cursor

			orb := Orb{
				Name: edge.Node.Name,
				Namespace: Namespace{
					Name: result.RegistryNamespace.Name,
				},
			}

			for _, v := range edge.Node.Versions {
				v.Orb = orb
				orbVersions = append(orbVersions, v)
			}
		}

		if !result.RegistryNamespace.Orbs.PageInfo.HasNextPage {
			break
		}
	}

	return orbVersions, nil
}

// ListNamespaceOrbs queries the API to find all orbs belonging to the given
// namespace.
// Returns a collection of Orb objects containing their relevant data.
func ListNamespaceOrbs(cl *graphql.Client, namespace string, isPrivate bool) (*OrbsForListing, error) {
	l := log.New(os.Stderr, "", 0)

	query := `
query namespaceOrbs ($namespace: String, $after: String!, $view: OrbListViewType) {
	registryNamespace(name: $namespace) {
		name
                id
		orbs(first: 20, after: $after, view: $view) {
			edges {
				cursor
				node {
					versions {
						source
						version
					}
					name
	                                statistics {
		                           last30DaysBuildCount,
		                           last30DaysProjectCount,
		                           last30DaysOrganizationCount
	                               }
				}
			}
			totalCount
			pageInfo {
				hasNextPage
			}
		}
	}
}
`
	var orbs OrbsForListing
	var result NamespaceOrbResponse
	currentCursor := ""

	view := "PUBLIC_ONLY"
	if isPrivate {
		view = "PRIVATE_ONLY"
	}

	for {
		request := graphql.NewRequest(query)
		request.SetToken(cl.Token)
		request.Var("after", currentCursor)
		request.Var("namespace", namespace)
		request.Var("view", view)

		orbs.Namespace = namespace

		m := helper.InitializeGqlModel(cl, request, &result)
		helper.InitializeTeaProgram(m)
		if m.Err != nil {
			return nil, errors.Wrap(m.Err, "GraphQL query failed")
		}

		if result.RegistryNamespace.ID == "" {
			return nil, errors.New("No namespace found")
		}

	NamespaceOrbs:
		for i := range result.RegistryNamespace.Orbs.Edges {
			edge := result.RegistryNamespace.Orbs.Edges[i]
			currentCursor = edge.Cursor

			if len(edge.Node.Versions) > 0 {
				v := edge.Node.Versions[0]

				edge.Node.HighestVersion = v.Version

				err := yaml.Unmarshal([]byte(edge.Node.Versions[0].Source), &edge.Node)
				if err != nil {
					l.Printf(errors.Wrapf(err, "Corrupt Orb %s %s", edge.Node.Name, v.Version).Error())
					continue NamespaceOrbs
				}
			} else {
				edge.Node.HighestVersion = "Not published"
			}

			orbs.Orbs = append(orbs.Orbs, edge.Node)
		}

		if !result.RegistryNamespace.Orbs.PageInfo.HasNextPage {
			break
		}
	}

	return &orbs, nil
}

// IntrospectionQuery makes a query on the API asking for bits of the schema
// This query isn't intended to get the entire schema, there are better tools for that.
func IntrospectionQuery(cl *graphql.Client) (*IntrospectionResponse, error) {
	var response IntrospectionResponse

	query := `query IntrospectionQuery {
		    __schema {
		      queryType { name }
		      mutationType { name }
		      types {
		        ...FullType
		      }
		    }
		  }

		  fragment FullType on __Type {
		    kind
		    name
		    description
		    fields(includeDeprecated: true) {
		      name
		    }
		  }`

	request := graphql.NewRequest(query)
	request.SetToken(cl.Token)

	m := helper.InitializeGqlModel(cl, request, &response)
	helper.InitializeTeaProgram(m)

	return &response, m.Err
}

// OrbCategoryID fetches an orb returning the ID
func OrbCategoryID(cl *graphql.Client, name string) (*OrbCategoryIDResponse, error) {
	var response OrbCategoryIDResponse

	query := `
	query ($name: String!) {
		orbCategoryByName(name: $name) {
		  id
		}
	}`

	request := graphql.NewRequest(query)

	request.Var("name", name)

	m := helper.InitializeGqlModel(cl, request, &response)
	helper.InitializeTeaProgram(m)

	// If there is an error, or the request was successful, return now.
	if m.Err != nil || response.OrbCategoryByName.ID != "" {
		return &response, m.Err
	}

	return nil, fmt.Errorf("the '%s' category does not exist. Did you misspell the category name? To see the list of category names, please run 'circleci orb list-categories'.", name)
}

// AddOrRemoveOrbCategorization adds or removes an orb categorization
func AddOrRemoveOrbCategorization(cl *graphql.Client, namespace string, orb string, categoryName string, updateType UpdateOrbCategorizationRequestType) error {
	orbId, err := OrbID(cl, namespace, orb)
	if err != nil {
		return err
	}

	categoryId, err := OrbCategoryID(cl, categoryName)
	if err != nil {
		return err
	}

	var response AddOrRemoveOrbCategorizationResponse

	var mutationName string
	if updateType == Add {
		mutationName = "addCategorizationToOrb"
	} else if updateType == Remove {
		mutationName = "removeCategorizationFromOrb"
	}

	if mutationName == "" {
		return fmt.Errorf("Internal error - invalid update type %d", updateType)
	}

	query := fmt.Sprintf(`
		mutation($orbId: UUID!, $categoryId: UUID!) {
			%s(
				orbId: $orbId,
				categoryId: $categoryId
			) {
				orbId
				categoryId
				errors {
					message
					type
				}
			}
		}
	`, mutationName)

	request := graphql.NewRequest(query)
	request.SetToken(cl.Token)

	request.Var("orbId", orbId.Orb.ID)
	request.Var("categoryId", categoryId.OrbCategoryByName.ID)

	m := helper.InitializeGqlModel(cl, request, &response)
	helper.InitializeTeaProgram(m)

	responseData := response[mutationName]

	if len(responseData.Errors) > 0 {
		return &responseData.Errors
	}

	if m.Err != nil {
		return errors.Wrap(m.Err, "Unable to add/remove orb categorization")
	}

	return nil
}

// ListOrbCategories queries the API to find all categories.
// Returns a collection of OrbCategory objects containing their relevant data.
func ListOrbCategories(cl *graphql.Client) (*OrbCategoriesForListing, error) {

	query := `
	query ListOrbCategories($after: String!) {
		orbCategories(first: 20, after: $after) {
			totalCount
			edges {
				cursor
				node {
					id
					name
				}
			}
			pageInfo {
				hasNextPage
			}
		}
	}
`

	var orbCategories OrbCategoriesForListing

	var result OrbCategoryListResponse
	currentCursor := ""

	for {
		request := graphql.NewRequest(query)
		request.Var("after", currentCursor)

		m := helper.InitializeGqlModel(cl, request, &result)
		helper.InitializeTeaProgram(m)
		if m.Err != nil {
			return nil, errors.Wrap(m.Err, "GraphQL query failed")
		}

		for i := range result.OrbCategories.Edges {
			edge := result.OrbCategories.Edges[i]
			currentCursor = edge.Cursor
			orbCategories.OrbCategories = append(orbCategories.OrbCategories, edge.Node)
		}

		if !result.OrbCategories.PageInfo.HasNextPage {
			break
		}

	}
	return &orbCategories, nil
}

// FollowProject initiates an API request to follow a specific project on
// CircleCI. Project slugs are case-sensitive.

var errorMessage = `Unable to follow project`

func FollowProject(config settings.Config, vcs string, owner string, projectName string) (FollowedProject, error) {

	requestPath := fmt.Sprintf("%s/api/v1.1/project/%s/%s/%s/follow", config.Host, vcs, owner, projectName)
	r, err := http.NewRequest(http.MethodPost, requestPath, nil)
	if err != nil {
		return FollowedProject{}, errors.Wrap(err, errorMessage)
	}
	r.Header.Set("Content-Type", "application/json; charset=utf-8")
	r.Header.Set("Accept", "application/json; charset=utf-8")
	r.Header.Set("Circle-Token", config.Token)

	response, err := config.HTTPClient.Do(r)
	if err != nil {
		return FollowedProject{}, err
	}
	if response.StatusCode >= 400 {
		return FollowedProject{}, errors.New("Could not follow project")
	}

	var fr FollowedProject
	err = json.NewDecoder(response.Body).Decode(&fr)
	if err != nil {
		return FollowedProject{}, errors.Wrap(err, errorMessage)
	}

	return fr, nil
}<|MERGE_RESOLUTION|>--- conflicted
+++ resolved
@@ -564,17 +564,11 @@
 
 	request.SetToken(cl.Token)
 
-<<<<<<< HEAD
 	m := helper.InitializeGqlModel(cl, request, &response)
 	helper.InitializeTeaProgram(m)
 
 	if m.Err != nil {
 		return nil, errors.Wrap(m.Err, "Unable to validate config")
-=======
-	err = cl.Run(request, &response)
-	if err != nil {
-		return nil, errors.Wrap(err, "Unable to validate config")
->>>>>>> 3b49940d
 	}
 	if len(response.BuildConfig.ConfigResponse.Errors) > 0 {
 		return nil, &response.BuildConfig.ConfigResponse.Errors
