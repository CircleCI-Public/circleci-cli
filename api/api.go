--- conflicted
+++ resolved
@@ -77,11 +77,8 @@
 	return errors.New(strings.Join(messages, ": "))
 }
 
+// nolint: gosec
 func loadYaml(path string) (string, error) {
-<<<<<<< HEAD
-	// nolint: gosec
-	config, err := ioutil.ReadFile(path)
-=======
 	var err error
 	var config []byte
 	if path == "-" {
@@ -89,7 +86,6 @@
 	} else {
 		config, err = ioutil.ReadFile(path)
 	}
->>>>>>> 41b20301
 
 	if err != nil {
 		return "", errors.Wrapf(err, "Could not load config file at %s", path)
