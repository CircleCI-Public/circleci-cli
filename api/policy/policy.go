package policy

import (
	"bytes"
	"encoding/json"
	"fmt"
	"net/http"
	"net/url"
	"strconv"
	"strings"

	"github.com/CircleCI-Public/circleci-cli/api/header"
	"github.com/CircleCI-Public/circleci-cli/settings"
	"github.com/CircleCI-Public/circleci-cli/version"
)

// Client communicates with the CircleCI policy-service to ask questions
// about policies. It satisfies policy.ClientInterface.
type Client struct {
	serverUrl string
	client    *http.Client
}

// httpError represents error response json payload as sent by the policy-server: internal/error.go
type httpError struct {
	Error   string                 `json:"error"`
	Context map[string]interface{} `json:"context,omitempty"`
}

// ListPolicies calls the view policy-service list policy API. If the active filter is nil, all policies are returned. If
// activeFilter is not nil it will only return active or inactive policies based on the value of *activeFilter.
func (c Client) ListPolicies(ownerID string, activeFilter *bool) (interface{}, error) {
	req, err := http.NewRequest("GET", fmt.Sprintf("%s/api/v1/owner/%s/policy", c.serverUrl, ownerID), nil)
	if err != nil {
		return nil, fmt.Errorf("failed to construct request: %v", err)
	}

	query := make(url.Values)
	if activeFilter != nil {
		query.Set("active", fmt.Sprint(*activeFilter))
	}

	req.URL.RawQuery = query.Encode()

	resp, err := c.client.Do(req)
	if err != nil {
		return nil, err
	}
	defer resp.Body.Close()

	if resp.StatusCode != http.StatusOK {
		var payload httpError
		if err := json.NewDecoder(resp.Body).Decode(&payload); err != nil {
			return nil, fmt.Errorf("unexected status-code: %d", resp.StatusCode)
		}
		return nil, fmt.Errorf("unexpected status-code: %d - %s", resp.StatusCode, payload.Error)
	}

	var body interface{}
	if err := json.NewDecoder(resp.Body).Decode(&body); err != nil {
		return nil, fmt.Errorf("failed to decode response body: %v", err)
	}

	return body, nil
}

// Creation types taken from policy-service: internal/policy/api.go

// CreationRequest represents the json payload to create a Policy in the Policy-Service
type CreationRequest struct {
	Name    string `json:"name"`
	Context string `json:"context"`
	Content string `json:"content"`
}

// CreatePolicy call the Create Policy API in the Policy-Service. It creates a policy for the specified owner and returns the created
// policy resonse as an interface{}.
func (c Client) CreatePolicy(ownerID string, policy CreationRequest) (interface{}, error) {
	data, err := json.Marshal(policy)
	if err != nil {
		return nil, fmt.Errorf("failed to encode policy payload: %w", err)
	}

	req, err := http.NewRequest(http.MethodPost, fmt.Sprintf("%s/api/v1/owner/%s/policy", c.serverUrl, ownerID), bytes.NewReader(data))
	if err != nil {
		return nil, fmt.Errorf("failed to construct request: %v", err)
	}

	req.Header.Set("Content-Length", strconv.Itoa(len(data)))

	resp, err := c.client.Do(req)
	if err != nil {
		return nil, fmt.Errorf("failed to get response from policy-service: %w", err)
	}
	defer resp.Body.Close()

	if resp.StatusCode != http.StatusCreated {
		var response httpError
		if err := json.NewDecoder(resp.Body).Decode(&response); err != nil {
			return nil, fmt.Errorf("unexpected status-code: %d", resp.StatusCode)
		}
		return nil, fmt.Errorf("unexpected status-code: %d - %s", resp.StatusCode, response.Error)
	}

	var response interface{}
	if err := json.NewDecoder(resp.Body).Decode(&response); err != nil {
		return nil, fmt.Errorf("failed to parse response: %w", err)
	}

	return &response, nil
}

<<<<<<< HEAD
type UpdateRequest struct {
	Name    *string `json:"name,omitempty"`
	Context *string `json:"context,omitempty"`
	Content *string `json:"content,omitempty"`
	Active  *bool   `json:"active,omitempty"`
}

func (c Client) UpdatePolicy(ownerID string, policyID string, policy UpdateRequest) (interface{}, error) {
	data, err := json.Marshal(policy)
	if err != nil {
		return nil, fmt.Errorf("failed to encode policy payload: %w", err)
	}

	req, err := http.NewRequest(
		"PATCH",
		fmt.Sprintf("%s/api/v1/owner/%s/policy/%s", c.serverUrl, ownerID, policyID),
		bytes.NewReader(data),
	)
	if err != nil {
		return nil, fmt.Errorf("failed to construct request: %v", err)
	}

	req.Header.Set("Content-Length", strconv.Itoa(len(data)))

	resp, err := c.client.Do(req)
	if err != nil {
		return nil, fmt.Errorf("failed to get response from policy-service: %w", err)
	}
	defer resp.Body.Close()

	if resp.StatusCode != http.StatusOK {
		var response httpError
		if err := json.NewDecoder(resp.Body).Decode(&response); err != nil {
			return nil, fmt.Errorf("unexpected status-code: %d", resp.StatusCode)
		}
		return nil, fmt.Errorf("unexpected status-code: %d - %s", resp.StatusCode, response.Error)
	}

	var response interface{}
	if err := json.NewDecoder(resp.Body).Decode(&response); err != nil {
		return nil, fmt.Errorf("failed to parse response: %w", err)
	}

	return &response, nil
}

=======
// GetPolicy calls the GET policy API in the policy-service. It fetches the policy from policy-service matching the given owner-id and policy-id.
>>>>>>> 8944f9fe
func (c Client) GetPolicy(ownerID string, policyID string) (interface{}, error) {
	req, err := http.NewRequest(http.MethodGet, fmt.Sprintf("%s/api/v1/owner/%s/policy/%s", c.serverUrl, ownerID, policyID), nil)
	if err != nil {
		return nil, fmt.Errorf("failed to construct request: %v", err)
	}

	resp, err := c.client.Do(req)
	if err != nil {
		return nil, err
	}
	defer resp.Body.Close()

	if resp.StatusCode != http.StatusOK {
		var payload httpError
		if err := json.NewDecoder(resp.Body).Decode(&payload); err != nil {
			return nil, fmt.Errorf("unexected status-code: %d", resp.StatusCode)
		}
		return nil, fmt.Errorf("unexpected status-code: %d - %s", resp.StatusCode, payload.Error)
	}

	var body interface{}
	if err := json.NewDecoder(resp.Body).Decode(&body); err != nil {
		return nil, fmt.Errorf("failed to decode response body: %v", err)
	}

	return body, nil
}

// DeletePolicy calls the Delete Policy API in the policy-service. It attempts to delete an a policy belonging the passed ownerID.
// It returns an error if the call fails or the policy could not be deleted.
func (c Client) DeletePolicy(ownerID string, policyID string) error {
	req, err := http.NewRequest(http.MethodDelete, fmt.Sprintf("%s/api/v1/owner/%s/policy/%s", c.serverUrl, ownerID, policyID), nil)
	if err != nil {
		return fmt.Errorf("failed to construct request: %v", err)
	}

	resp, err := c.client.Do(req)
	if err != nil {
		return err
	}
	defer resp.Body.Close()

	if resp.StatusCode != http.StatusNoContent {
		var payload httpError
		if err := json.NewDecoder(resp.Body).Decode(&payload); err != nil {
			return fmt.Errorf("unexected status-code: %d", resp.StatusCode)
		}
		return fmt.Errorf("unexpected status-code: %d - %s", resp.StatusCode, payload.Error)
	}

	return nil
}

// NewClient returns a new policy client that will use the provided settings.Config to automatically inject appropriate
// Circle-Token authentication and other relevant CLI headers.
func NewClient(baseURL string, config *settings.Config) *Client {
	transport := config.HTTPClient.Transport
	if transport == nil {
		transport = http.DefaultTransport
	}

	config.HTTPClient.Transport = transportFunc(func(r *http.Request) (*http.Response, error) {
		r.Header.Add("circle-token", config.Token)
		r.Header.Add("Accept", "application/json")
		r.Header.Add("Content-Type", "application/json")
		r.Header.Add("User-Agent", version.UserAgent())
		if commandStr := header.GetCommandStr(); commandStr != "" {
			r.Header.Add("Circleci-Cli-Command", commandStr)
		}
		return transport.RoundTrip(r)
	})

	return &Client{
		serverUrl: strings.TrimSuffix(baseURL, "/"),
		client:    config.HTTPClient,
	}
}

// transportFunc is utility type for declaring a http.RoundTripper as a function literal
type transportFunc func(*http.Request) (*http.Response, error)

// RoundTrip implements the http.RoundTripper interface
func (fn transportFunc) RoundTrip(req *http.Request) (*http.Response, error) {
	return fn(req)
}<|MERGE_RESOLUTION|>--- conflicted
+++ resolved
@@ -110,7 +110,7 @@
 	return &response, nil
 }
 
-<<<<<<< HEAD
+
 type UpdateRequest struct {
 	Name    *string `json:"name,omitempty"`
 	Context *string `json:"context,omitempty"`
@@ -157,9 +157,7 @@
 	return &response, nil
 }
 
-=======
 // GetPolicy calls the GET policy API in the policy-service. It fetches the policy from policy-service matching the given owner-id and policy-id.
->>>>>>> 8944f9fe
 func (c Client) GetPolicy(ownerID string, policyID string) (interface{}, error) {
 	req, err := http.NewRequest(http.MethodGet, fmt.Sprintf("%s/api/v1/owner/%s/policy/%s", c.serverUrl, ownerID, policyID), nil)
 	if err != nil {
