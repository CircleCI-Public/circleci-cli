package local

import (
	"encoding/json"
	"fmt"
	"io"
	"io/ioutil"
	"os"
	"os/exec"
	"path"
	"regexp"
	"syscall"

	"github.com/CircleCI-Public/circleci-cli/api"
	"github.com/CircleCI-Public/circleci-cli/client"
	"github.com/CircleCI-Public/circleci-cli/settings"
	"github.com/pkg/errors"
	"github.com/spf13/pflag"
)

var picardRepo = "circleci/picard"

const DefaultConfigPath = ".circleci/config.yml"

type buildAgentSettings struct {
	LatestSha256 string
}

func UpdateBuildAgent() error {
	latestSha256, err := findLatestPicardSha()

	if err != nil {
		return err
	}

	fmt.Printf("Latest build agent is version %s\n", latestSha256)

	return nil
}

func Execute(flags *pflag.FlagSet, cfg *settings.Config) error {

	processedArgs, configPath := buildAgentArguments(flags)
	cl := client.NewClient(cfg.Host, cfg.Endpoint, cfg.Token, cfg.Debug)
	configResponse, err := api.ConfigQuery(cl, configPath)

	if err != nil {
		return err
	}

	if !configResponse.Valid {
		return fmt.Errorf("config errors %v", configResponse.Errors)
	}

	processedConfigPath, err := writeStringToTempFile(configResponse.OutputYaml)

	// The file at processedConfigPath must be left in place until after the call
	// to `docker run` has completed. Typically, we would `defer` a call to remove
	// the file. In this case, we execute `docker` using `syscall.Exec`, which
	// replaces the current process, and no more go code will execute at that
	// point, so we cannot delete the file easily. We choose to leave the file
	// in-place in /tmp.

	if err != nil {
		return err
	}

	pwd, err := os.Getwd()

	if err != nil {
		return err
	}

	dockerPath, err := ensureDockerIsAvailable()

	if err != nil {
		return err
	}

	image, err := picardImage(os.Stdout)

	if err != nil {
		return errors.Wrap(err, "Could not find picard image")
	}

	arguments := generateDockerCommand(processedConfigPath, image, pwd, processedArgs...)

	if cfg.Debug {
		_, err = fmt.Fprintf(os.Stderr, "Starting docker with args: %s", arguments)
		if err != nil {
			return err
		}
	}

	if err != nil {
		return errors.Wrap(err, "Could not find a `docker` executable on $PATH; please ensure that docker installed")
	}

	err = syscall.Exec(dockerPath, arguments, os.Environ()) // #nosec
	return errors.Wrap(err, "failed to execute docker")
}

// The `local execute` command proxies execution to the picard docker container,
// and ultimately to `build-agent`. We want to pass all arguments passed to the
// `local execute` command on to build-agent
// These options are here to retain a mock of the flags used by `build-agent`.
// They don't reflect the entire structure or available flags, only those which
// are public in the original command.
func AddFlagsForDocumentation(flags *pflag.FlagSet) {
	flags.StringP("config", "c", DefaultConfigPath, "config file")
	flags.String("job", "build", "job to be executed")
	flags.Int("node-total", 1, "total number of parallel nodes")
	flags.Int("index", 0, "node index of parallelism")
	flags.Bool("skip-checkout", true, "use local path as-is")
	flags.StringSliceP("volume", "v", nil, "Volume bind-mounting")
	flags.String("checkout-key", "~/.ssh/id_rsa", "Git Checkout key")
	flags.String("revision", "", "Git Revision")
	flags.String("branch", "", "Git branch")
	flags.String("repo-url", "", "Git Url")
	flags.StringSliceP("env", "e", nil, "Set environment variables, e.g. `-e VAR=VAL`")
}

// Given the full set of flags that were passed to this command, return the path
// to the config file, and the list of supplied args _except_ for the `--config`
// or `-c` argument.
// The `build-agent` can only deal with config version 2.0. In order to feed
// version 2.0 config to it, we need to process the supplied config file using the
// GraphQL API, and feed the result of that into `build-agent`. The first step of
// that process is to find the local path to the config file. This is supplied with
// the `config` flag.
func buildAgentArguments(flags *pflag.FlagSet) ([]string, string) {

	var result []string = []string{}

	// build a list of all supplied flags, that we will pass on to build-agent
	flags.Visit(func(flag *pflag.Flag) {
		if flag.Name != "config" && flag.Name != "debug" {
<<<<<<< HEAD
			result = append(result, unparseFlag(flags, flag)...)
=======
			switch flag.Value.Type() {
			case "stringSlice":
				for _, value := range flag.Value.(pflag.SliceValue).GetSlice() {
					result = append(result, "--"+flag.Name, value)
				}
			default:
				result = append(result, "--"+flag.Name, flag.Value.String())
			}
>>>>>>> 82c9357c
		}
	})
	result = append(result, flags.Args()...)

	configPath, _ := flags.GetString("config")

	return result, configPath
}

func picardImage(output io.Writer) (string, error) {

	sha, err := loadCurrentBuildAgentSha()

	if err != nil {
		fmt.Printf("Failed to load build agent settings: %s\n", err)
	}

	if sha == "" {

		fmt.Println("Downloading latest CircleCI build agent...")

		var err error

		sha, err = findLatestPicardSha()

		if err != nil {
			return "", err
		}

	}
	_, _ = fmt.Fprintf(output, "Docker image digest: %s\n", sha)
	return fmt.Sprintf("%s@%s", picardRepo, sha), nil
}

func ensureDockerIsAvailable() (string, error) {

	dockerPath, err := exec.LookPath("docker")

	if err != nil {
		return "", errors.New("could not find `docker` on the PATH; please ensure that docker is installed")
	}

	dockerRunning := exec.Command(dockerPath, "version").Run() == nil // #nosec

	if !dockerRunning {
		return "", errors.New("failed to connect to docker; please ensure that docker is running, and that `docker version` succeeds")
	}

	return dockerPath, nil
}

// Still depends on a function in cmd/build.go
func findLatestPicardSha() (string, error) {

	if _, err := ensureDockerIsAvailable(); err != nil {
		return "", err
	}

	outputBytes, err := exec.Command("docker", "pull", picardRepo).CombinedOutput() // #nosec

	if err != nil {
		return "", errors.Wrap(err, "failed to pull latest docker image")
	}

	output := string(outputBytes)
	sha256 := regexp.MustCompile("(?m)sha256:[0-9a-f]+")
	latest := sha256.FindString(output)

	if latest == "" {
		return "", fmt.Errorf("failed to parse sha256 from docker pull output")
	}

	// This function still lives in cmd/build.go
	err = storeBuildAgentSha(latest)

	if err != nil {
		return "", err
	}

	return latest, nil
}

func buildAgentSettingsPath() string {
	return path.Join(settings.SettingsPath(), "build_agent_settings.json")
}

func storeBuildAgentSha(sha256 string) error {
	agentSettings := buildAgentSettings{
		LatestSha256: sha256,
	}

	settingsJSON, err := json.Marshal(agentSettings)

	if err != nil {
		return errors.Wrap(err, "Failed to serialize build agent settings")
	}

	if err = os.MkdirAll(settings.SettingsPath(), 0700); err != nil {
		return errors.Wrap(err, "Could not create settings directory")
	}

	err = ioutil.WriteFile(buildAgentSettingsPath(), settingsJSON, 0644)

	return errors.Wrap(err, "Failed to write build agent settings file")
}

func loadCurrentBuildAgentSha() (string, error) {

	if _, err := os.Stat(buildAgentSettingsPath()); os.IsNotExist(err) {
		// Settings file does not exist.
		return "", nil
	}

	file, err := os.Open(buildAgentSettingsPath())
	if err != nil {
		return "", errors.Wrap(err, "Could not open build settings config")
	}
	defer file.Close()

	var settings buildAgentSettings

	if err := json.NewDecoder(file).Decode(&settings); err != nil {

		return "", errors.Wrap(err, "Could not parse build settings config")
	}

	return settings.LatestSha256, nil
}

// Write data to a temp file, and return the path to that file.
func writeStringToTempFile(data string) (string, error) {
	// It's important to specify `/tmp` here as the location of the temp file.
	// On macOS, the regular temp directories is not shared with Docker by default.
	// The error message is along the lines of:
	// > The path /var/folders/q0/2g2lcf6j79df6vxqm0cg_0zm0000gn/T/287575618-config.yml
	// > is not shared from OS X and is not known to Docker.
	// Docker has `/tmp` shared by default.
	f, err := ioutil.TempFile("/tmp", "*_circleci_config.yml")

	if err != nil {
		return "", errors.Wrap(err, "Error creating temporary config file")
	}

	if _, err = f.WriteString(data); err != nil {
		return "", errors.Wrap(err, "Error writing processed config to temporary file")
	}

	return f.Name(), nil
}

func generateDockerCommand(configPath, image, pwd string, arguments ...string) []string {
	const configPathInsideContainer = "/tmp/local_build_config.yml"
	core := []string{"docker", "run", "--interactive", "--tty", "--rm",
		"--volume", "/var/run/docker.sock:/var/run/docker.sock",
		"--volume", fmt.Sprintf("%s:%s", configPath, configPathInsideContainer),
		"--volume", fmt.Sprintf("%s:%s", pwd, pwd),
		"--volume", fmt.Sprintf("%s:/root/.circleci", settings.SettingsPath()),
		"--workdir", pwd,
		image, "circleci", "build", "--config", configPathInsideContainer}
	return append(core, arguments...)
}

// Convert the given flag back into a list of strings suitable to be passed on
// the command line to run docker.
// https://github.com/CircleCI-Public/circleci-cli/issues/391
func unparseFlag(flags *pflag.FlagSet, flag *pflag.Flag) []string {
	flagName := "--" + flag.Name
	result := []string{}
	switch flag.Value.Type() {
	// A stringArray type argument is collapsed into a single flag:
	// `--foo 1 --foo 2` will result in a single `foo` flag with an array of values.
	case "stringArray":
		vals, err := flags.GetStringArray(flag.Name)
		if err != nil {
			panic("Failed reading string array from flag that must be a string array")
		}
		for _, val := range vals {
			result = append(result, flagName, val)
		}
	default:
		result = append(result, flagName, flag.Value.String())
	}
	return result
}<|MERGE_RESOLUTION|>--- conflicted
+++ resolved
@@ -135,18 +135,7 @@
 	// build a list of all supplied flags, that we will pass on to build-agent
 	flags.Visit(func(flag *pflag.Flag) {
 		if flag.Name != "config" && flag.Name != "debug" {
-<<<<<<< HEAD
 			result = append(result, unparseFlag(flags, flag)...)
-=======
-			switch flag.Value.Type() {
-			case "stringSlice":
-				for _, value := range flag.Value.(pflag.SliceValue).GetSlice() {
-					result = append(result, "--"+flag.Name, value)
-				}
-			default:
-				result = append(result, "--"+flag.Name, flag.Value.String())
-			}
->>>>>>> 82c9357c
 		}
 	})
 	result = append(result, flags.Args()...)
@@ -318,13 +307,9 @@
 	switch flag.Value.Type() {
 	// A stringArray type argument is collapsed into a single flag:
 	// `--foo 1 --foo 2` will result in a single `foo` flag with an array of values.
-	case "stringArray":
-		vals, err := flags.GetStringArray(flag.Name)
-		if err != nil {
-			panic("Failed reading string array from flag that must be a string array")
-		}
-		for _, val := range vals {
-			result = append(result, flagName, val)
+	case "stringSlice":
+		for _, value := range flag.Value.(pflag.SliceValue).GetSlice() {
+			result = append(result, flagName, value)
 		}
 	default:
 		result = append(result, flagName, flag.Value.String())
