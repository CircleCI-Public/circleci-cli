--- conflicted
+++ resolved
@@ -117,13 +117,9 @@
 	if err != nil {
 		Logger.FatalOnError("", err)
 	}
-<<<<<<< HEAD
 	defer func() {
-		fatalOnError("Error closing config file", file.Close())
+	  Logger.FatalOnError("Error closing config file", file.Close())
 	}()
-=======
-	defer Logger.FatalOnError("Error closing config file", file.Close())
->>>>>>> 0e27100f
 
 	// read flag values
 	endpoint := viper.GetString("endpoint")
