package cmd

import (
	"bufio"
	"fmt"
	"io/ioutil"
	"os"
	"strings"
	"time"

	"github.com/CircleCI-Public/circleci-cli/api"
	"github.com/google/uuid"
	"github.com/olekukonko/tablewriter"
	"github.com/pkg/errors"

	"github.com/CircleCI-Public/circleci-cli/settings"
	"github.com/spf13/cobra"
)

var (
	orgID              *string
	integrationTesting bool
)

func newContextCommand(config *settings.Config) *cobra.Command {
	var contextClient api.ContextInterface

	initClient := func(cmd *cobra.Command, args []string) (e error) {
		contextClient, e = api.NewContextRestClient(*config)
		if e != nil {
			return e
		}

		// Ensure does not fallback to graph for testing.
		if integrationTesting {
			return validateToken(config)
		}

		// If we're on cloud, we're good.
		if config.Host == defaultHost || contextClient.(*api.ContextRestClient).EnsureExists() == nil {
			return validateToken(config)
		}

		contextClient = api.NewContextGraphqlClient(config.HTTPClient, config.Host, config.Endpoint, config.Token, config.Debug)

		return validateToken(config)
	}

	command := &cobra.Command{
		Use: "context ",
		Long: `Contexts provide a mechanism for securing and sharing environment variables across 
		projects. The environment variables are defined as name/value pairs and 
		are injected at runtime.`,
		Short: "For securing and sharing environment variables across projects",
	}

	listCommand := &cobra.Command{
		Use:     "list <vcs-type> <org-name>",
		Short:   "List all contexts",
		Example: "circleci context list github OrgName",
		PreRunE: initClient,
		RunE: func(cmd *cobra.Command, args []string) error {
			return listContexts(contextClient, args[0], args[1])
		},
		Args: cobra.ExactArgs(2),
	}

	showContextCommand := &cobra.Command{
		Use:     "show <vcs-type> <org-name> <context-name>",
		Short:   "Show a context",
		Example: "circleci context show github OrgName contextName",
		PreRunE: initClient,
		RunE: func(cmd *cobra.Command, args []string) error {
			return showContext(contextClient, args[0], args[1], args[2])
		},
		Args: cobra.ExactArgs(3),
	}

	storeCommand := &cobra.Command{
		Use:     "store-secret <vcs-type> <org-name> <context-name> <secret name>",
		Short:   `Store a new environment variable in this context. The value is read from stdin.`,
		Example: "circleci context store-secret github OrgName contextName secretName",
		PreRunE: initClient,
		RunE: func(cmd *cobra.Command, args []string) error {
			return storeEnvVar(contextClient, args[0], args[1], args[2], args[3])
		},
		Args: cobra.ExactArgs(4),
	}

	removeCommand := &cobra.Command{
		Use:     "remove-secret <vcs-type> <org-name> <context-name> <secret name>",
		Short:   "Remove an environment variable from the named context",
		Example: "circleci context remove-secret github OrgName contextName secretName",
		PreRunE: initClient,
		RunE: func(cmd *cobra.Command, args []string) error {
			return removeEnvVar(contextClient, args[0], args[1], args[2], args[3])
		},
		Args: cobra.ExactArgs(4),
	}

	createContextCommand := &cobra.Command{
<<<<<<< HEAD
		Use:     "create <vcs-type> <org-name> <context-name>",
		Short:   "Create a new context",
		Example: "circleci context create github OrgName contextName",
=======
		Short:   "Create a new context",
		Use:     "create  [<vcs-type>] [<org-name>] <context-name>",
>>>>>>> 56e791be
		PreRunE: initClient,
		RunE: func(cmd *cobra.Command, args []string) error {
			return createContext(cmd, contextClient, args)
		},
		Args:        cobra.RangeArgs(1, 3),
		Annotations: make(map[string]string),
		Example: `  circleci context create github OrgName contextName
circleci context create contextName --org-id "your-org-id-here"`,
	}
	createContextCommand.Annotations["[<vcs-type>]"] = `Your VCS provider, can be either "github" or "bitbucket". Optional when passing org-id flag.`
	createContextCommand.Annotations["[<org-name>]"] = `The name used for your organization. Optional when passing org-id flag.`

	force := false
	deleteContextCommand := &cobra.Command{
		Use:     "delete <vcs-type> <org-name> <context-name>",
		Short:   "Delete the named context",
		Example: "circleci context delete github OrgName contextName",
		PreRunE: initClient,
		RunE: func(cmd *cobra.Command, args []string) error {
			return deleteContext(contextClient, force, args[0], args[1], args[2])
		},
		Args: cobra.ExactArgs(3),
	}

	deleteContextCommand.Flags().BoolVarP(&force, "force", "f", false, "Delete the context without asking for confirmation.")

	orgID = createContextCommand.Flags().String("org-id", "", "The id of your organization.")
	createContextCommand.Flags().BoolVar(&integrationTesting, "integration-testing", false, "Enable test mode to setup rest API")
	if err := createContextCommand.Flags().MarkHidden("integration-testing"); err != nil {
		panic(err)
	}

	command.AddCommand(listCommand)
	command.AddCommand(showContextCommand)
	command.AddCommand(storeCommand)
	command.AddCommand(removeCommand)
	command.AddCommand(createContextCommand)
	command.AddCommand(deleteContextCommand)

	return command
}

func listContexts(contextClient api.ContextInterface, vcs, org string) error {
	contexts, err := contextClient.Contexts(vcs, org)

	if err != nil {
		return err
	}

	table := tablewriter.NewWriter(os.Stdout)

	table.SetHeader([]string{"Provider", "Organization", "Name", "Created At"})

	for _, context := range *contexts {
		table.Append([]string{
			vcs,
			org,
			context.Name,
			context.CreatedAt.Format(time.RFC3339),
		})
	}
	table.Render()

	return nil
}

func showContext(client api.ContextInterface, vcsType, orgName, contextName string) error {
	context, err := client.ContextByName(vcsType, orgName, contextName)
	if err != nil {
		return err
	}
	envVars, err := client.EnvironmentVariables(context.ID)
	if err != nil {
		return err
	}

	fmt.Printf("Context: %s\n", context.Name)

	table := tablewriter.NewWriter(os.Stdout)

	table.SetHeader([]string{"Environment Variable", "Value"})

	for _, envVar := range *envVars {
		table.Append([]string{envVar.Variable, "••••"})
	}
	table.Render()

	return nil
}

func readSecretValue() (string, error) {
	stat, _ := os.Stdin.Stat()
	if (stat.Mode() & os.ModeCharDevice) == 0 {
		bytes, err := ioutil.ReadAll(os.Stdin)
		return string(bytes), err
	} else {
		fmt.Print("Enter secret value and press enter: ")
		reader := bufio.NewReader(os.Stdin)
		str, err := reader.ReadString('\n')
		return strings.TrimRight(str, "\n"), err
	}
}

//createContext determines if the context is being created via orgid or vcs and org name
//and navigates to corresponding function accordingly
func createContext(cmd *cobra.Command, client api.ContextInterface, args []string) error {
	//skip if no orgid provided
	if orgID != nil && strings.TrimSpace(*orgID) != "" && len(args) == 1 {
		_, err := uuid.Parse(*orgID)

		if err == nil {
			return client.CreateContextWithOrgID(orgID, args[0])
		}

		//skip if no vcs type and org name provided
	} else if len(args) == 3 {
		return client.CreateContext(args[0], args[1], args[2])
	}
	return cmd.Help()
}

func removeEnvVar(client api.ContextInterface, vcsType, orgName, contextName, varName string) error {
	context, err := client.ContextByName(vcsType, orgName, contextName)
	if err != nil {
		return err
	}
	return client.DeleteEnvironmentVariable(context.ID, varName)
}

func storeEnvVar(client api.ContextInterface, vcsType, orgName, contextName, varName string) error {

	context, err := client.ContextByName(vcsType, orgName, contextName)

	if err != nil {
		return err
	}
	secretValue, err := readSecretValue()

	if err != nil {
		return errors.Wrap(err, "Failed to read secret value from stdin")
	}

	err = client.CreateEnvironmentVariable(context.ID, varName, secretValue)
	return err
}

func askForConfirmation(message string) bool {
	fmt.Println(message)
	var response string
	if _, err := fmt.Scanln(&response); err != nil {
		return false
	}
	return strings.HasPrefix(strings.ToLower(response), "y")
}

func deleteContext(client api.ContextInterface, force bool, vcsType, orgName, contextName string) error {

	context, err := client.ContextByName(vcsType, orgName, contextName)

	if err != nil {
		return err
	}

	message := fmt.Sprintf("Are you sure that you want to delete this context: %s/%s %s (y/n)?",
		vcsType, orgName, context.Name)

	shouldDelete := force || askForConfirmation(message)

	if !shouldDelete {
		return errors.New("OK, cancelling")
	}

	return client.DeleteContext(context.ID)
}<|MERGE_RESOLUTION|>--- conflicted
+++ resolved
@@ -99,14 +99,8 @@
 	}
 
 	createContextCommand := &cobra.Command{
-<<<<<<< HEAD
-		Use:     "create <vcs-type> <org-name> <context-name>",
-		Short:   "Create a new context",
-		Example: "circleci context create github OrgName contextName",
-=======
 		Short:   "Create a new context",
 		Use:     "create  [<vcs-type>] [<org-name>] <context-name>",
->>>>>>> 56e791be
 		PreRunE: initClient,
 		RunE: func(cmd *cobra.Command, args []string) error {
 			return createContext(cmd, contextClient, args)
